[package]
name = "gazetteer"
<<<<<<< HEAD
version = "0.3.2"
=======
version = "0.4.2"
>>>>>>> 6e485e7a
edition = "2021"

[dependencies]
counter = "0.5.5"
<<<<<<< HEAD
encode_unicode = "0.3.6"
=======
glob = "0.3.0"
>>>>>>> 6e485e7a
indicatif = "0.17.0-rc.11"
itertools = "0.10.3"
linecount = "0.1.0"
ngrams = "1.0.1"
rayon = "1.5.3"
tokenizers = "0.11.3"
toml = "0.5.9"

[dependencies.rocket]
version = "0.5.0-rc.2"
features = ["json"]

[dependencies.rocket_dyn_templates]
version = "0.1.0-rc.2"
features = ["tera"]

[features]
server = []

[[bin]]
name = "gazetteer"
required-features = ["server"]<|MERGE_RESOLUTION|>--- conflicted
+++ resolved
@@ -1,19 +1,12 @@
 [package]
 name = "gazetteer"
-<<<<<<< HEAD
-version = "0.3.2"
-=======
 version = "0.4.2"
->>>>>>> 6e485e7a
 edition = "2021"
 
 [dependencies]
 counter = "0.5.5"
-<<<<<<< HEAD
 encode_unicode = "0.3.6"
-=======
 glob = "0.3.0"
->>>>>>> 6e485e7a
 indicatif = "0.17.0-rc.11"
 itertools = "0.10.3"
 linecount = "0.1.0"
