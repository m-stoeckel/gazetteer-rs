--- conflicted
+++ resolved
@@ -13,11 +13,7 @@
 #[cfg(feature = "server")]
 use rocket::serde::{Deserialize, Serialize};
 
-<<<<<<< HEAD
-use crate::util::{get_files, get_spinner, parse_files, read_lines, Segmenter, split_with_indices};
-=======
 use crate::util::{get_files, get_spinner, parse_files, split_with_indices};
->>>>>>> 62a8ffef
 
 #[cfg_attr(feature = "server", derive(FromFormField, Serialize, Deserialize))]
 #[cfg_attr(feature = "server", serde(crate = "rocket::serde"))]
@@ -401,11 +397,6 @@
 
         let lines = Self::sort_and_dedup_lines(lines);
 
-        let segmenter = Segmenter::default();
-        let lines = lines.par_iter()
-            .map(|(line, uri)| (segmenter.tokenize(line).0, uri))
-            .collect::<Vec<(Vec<String>, &String)>>();
-
         let pb = ProgressBar::new(lines.len() as u64);
         pb.set_style(ProgressStyle::with_template(
             "Loading lines {bar:40} {pos}/{len} {msg}"
@@ -515,11 +506,7 @@
         &self.value
     }
 
-<<<<<<< HEAD
-    fn insert(&mut self, mut values: VecDeque<String>, uri: String) {
-=======
     pub fn insert(&mut self, mut values: VecDeque<&str>, match_string: String, match_uri: String, match_type: MatchType) {
->>>>>>> 62a8ffef
         let value = &values.pop_front().unwrap().to_lowercase();
         match self.children.binary_search_by_key(&value, |a| a.get_value()) {
             Ok(idx) => {
@@ -540,11 +527,7 @@
         }
     }
 
-<<<<<<< HEAD
-    fn insert_in_order(&mut self, mut values: VecDeque<String>, uri: String) {
-=======
     pub fn insert_in_order(&mut self, mut values: VecDeque<&str>, match_string: String, match_uri: String, match_type: MatchType) {
->>>>>>> 62a8ffef
         let value = &values.pop_front().unwrap().to_lowercase();
         if let Some(mut last_child) = self.children.last_mut() && last_child.value.eq(value) {
             if values.is_empty() {
@@ -617,55 +600,6 @@
         //     }
         // }
     }
-<<<<<<< HEAD
-
-    fn _load_lines(&mut self, mut lines: Vec<(Vec<String>, &String)>, pb: Option<&ProgressBar>) {
-        for (taxon_name, uri) in lines {
-            self.insert(VecDeque::from(taxon_name), String::from(uri));
-
-            if let Some(pb) = pb {
-                pb.inc(1)
-            }
-        }
-    }
-
-    fn _load_lines_in_order(&mut self, lines: Vec<(Vec<String>, &String)>, pb: Option<&ProgressBar>) {
-        for (taxon_name, uri) in lines {
-            self.insert_in_order(VecDeque::from(taxon_name), String::from(uri));
-
-            if let Some(pb) = pb {
-                pb.inc(1)
-            }
-        }
-    }
-
-    fn _traverse<'a>(
-        &'a self,
-        mut values: VecDeque<&'a str>,
-        mut matched_string_buffer: Vec<&'a str>,
-        mut results: Vec<(Vec<&'a str>, &'a Vec<String>)>,
-    ) -> Vec<(Vec<&'a str>, &'a Vec<String>)> {
-        let value = values.pop_front().expect("");
-        match self.children.binary_search_by_key(&value.to_lowercase().as_str(), |a| a.get_value()) {
-            Ok(idx) => {
-                matched_string_buffer.push(value);
-                if !self.children[idx].uri.is_empty() {
-                    results.push((matched_string_buffer.clone(), &self.children[idx].uri));
-                }
-
-                if !values.is_empty() {
-                    self.children[idx]._traverse(values, matched_string_buffer, results)
-                } else {
-                    results
-                }
-            }
-            Err(_) => {
-                results
-            }
-        }
-    }
-=======
->>>>>>> 62a8ffef
 }
 
 #[deprecated = "Superseded by HashMapSearchTree"]
@@ -683,152 +617,7 @@
         }
     }
 
-<<<<<<< HEAD
-    fn load(root_path: &str) -> Self {
-        let mut root = Self::default();
-        root.add_balanced(root_path, false, false, None);
-        root
-    }
-
-    fn traverse<'a>(&'a self, values: VecDeque<&'a str>) -> Result<Vec<(Vec<&'a str>, &Vec<String>)>, String> {
-        let results = self.children.par_iter()
-            .filter_map(|tree| tree.traverse(values.clone()).ok())
-            .flatten()
-            .collect::<Vec<(Vec<&str>, &Vec<String>)>>();
-        if results.is_empty() {
-            Err(String::from("No matches found"))
-        } else {
-            Ok(results)
-        }
-    }
-}
-
-impl MultiTree {
-    fn from_taxon_list(root_path: &str, each_size: i32, generate_ngrams: bool, generate_abbrv: bool, filter_list: Option<&Vec<String>>) -> Self {
-        let mut root = Self {
-            value: "<HYPER_ROOT>".to_string(),
-            uri: "".to_string(),
-            children: vec![],
-            each_size: each_size as usize,
-        };
-
-        root.add_balanced(root_path, generate_ngrams, generate_abbrv, filter_list);
-
-        root
-    }
-
-    fn add_balanced(&mut self, root_path: &str, generate_ngrams: bool, generate_abbrv: bool, filter_list: Option<&Vec<String>>) {
-        self._load_balanced(root_path, self.each_size as usize, generate_ngrams, generate_abbrv, filter_list);
-    }
-
-    fn add_taxon(&mut self, root_path: &str, filter_list: Option<&Vec<String>>) {
-        self._load_balanced(root_path, self.each_size as usize, true, true, filter_list);
-    }
-
-    fn add_vernacular(&mut self, root_path: &str, filter_list: Option<&Vec<String>>) {
-        self._load_balanced(root_path, self.each_size as usize, false, false, filter_list);
-    }
-
-    fn _load_balanced<'data>(&mut self, root_path: &str, each_size: usize, generate_ngrams: bool, generate_abbrv: bool, filter_list: Option<&Vec<String>>) {
-        let files: Vec<String> = get_files(root_path);
-
-        let pb = ProgressBar::new(files.len() as u64);
-        pb.set_style(ProgressStyle::with_template(
-            "Loading Input Files {bar:40} {pos}/{len} {msg}"
-        ).unwrap());
-        let mut lines = parse_files(files, Option::from(&pb), filter_list);
-
-        let mut additional = Vec::new();
-        if generate_ngrams {
-            let filtered = lines.par_iter()
-                .filter(|(taxon_name, _)| split_with_indices(&taxon_name).0.len() > 2)
-                .collect::<Vec<&(String, String)>>();
-            let pb = ProgressBar::new(filtered.len() as u64);
-            pb.set_style(ProgressStyle::with_template(
-                "Generating N-Grams {bar:40} {pos}/{len} {msg}"
-            ).unwrap());
-            let mut ngrams = filtered.par_iter()
-                .map(|(taxon_name, uri)| {
-                    let mut result = Vec::new();
-                    let ngrams = split_with_indices(&taxon_name).0.into_iter()
-                        .ngrams(2)
-                        .pad()
-                        .collect::<Vec<Vec<&str>>>();
-                    for ngram in ngrams {
-                        // Check whether any part is an abbreviation
-                        if ngram.iter().all(|el| el.len() > 2) {
-                            result.push((ngram.join(" "), String::from(uri)));
-                        }
-                    }
-                    pb.inc(1);
-                    result
-                })
-                .flatten()
-                .collect::<Vec<(String, String)>>();
-
-            pb.finish_with_message(format!("Adding {} n-grams\n", ngrams.len()));
-            additional.append(&mut ngrams);
-        }
-
-        if generate_abbrv {
-            let filtered = lines.par_iter()
-                .filter(|(taxon_name, _)| taxon_name.split(" ").collect::<Vec<_>>().len() > 1)
-                .collect::<Vec<&(String, String)>>();
-            let pb = ProgressBar::new(filtered.len() as u64);
-            pb.set_style(ProgressStyle::with_template(
-                "Generating Abbreviations {bar:40} {pos}/{len} {msg}"
-            ).unwrap());
-            let mut abbrevations = filtered.par_iter()
-                .map(|(taxon_name, uri)| {
-                    let mut result = Vec::new();
-
-                    let string = taxon_name.clone();
-                    let clone = string.split(" ").collect::<Vec<_>>();
-                    let head = String::from(clone[0]);
-                    let first_char = head.chars().next().unwrap().to_string();
-                    let mut abbrv = vec![first_char.as_str()];
-                    abbrv.extend_from_slice(&clone[1..]);
-                    result.push((abbrv.join(" "), String::from(uri)));
-
-                    pb.inc(1);
-                    result
-                })
-                .flatten()
-                .collect::<Vec<(String, String)>>();
-
-            pb.finish_with_message(format!("Adding {} abbreviations\n", abbrevations.len()));
-            additional.append(&mut abbrevations);
-        }
-        lines.append(&mut additional);
-
-        let pb = get_spinner();
-        pb.set_message(format!("Sorting {} lines..", lines.len()));
-        lines.sort_unstable();
-        pb.finish();
-        let pb = get_spinner();
-        pb.set_message(format!("Dropping duplicates.."));
-        lines.dedup();
-        pb.finish();
-        let lines = lines;
-
-        let pb = ProgressBar::new(lines.len() as u64);
-        pb.set_style(ProgressStyle::with_template(
-            "Tokenizing Names {bar:40} {pos}/{len} {msg}"
-        ).unwrap());
-        let segmenter = Segmenter::default();
-
-        let lines = lines.par_iter()
-            .map(|(line, uri)| {
-                let tokenized = segmenter.tokenize(line);
-                pb.inc(1);
-                (tokenized.0, uri)
-            })
-            .collect::<Vec<(Vec<String>, &String)>>();
-        pb.finish();
-
-=======
     fn load_lines(&mut self, lines: Vec<(String, String, MatchType)>, pb: Option<&ProgressBar>) {
->>>>>>> 62a8ffef
         let mut start_end: Vec<(usize, usize)> = Vec::new();
         for start in (0..lines.len()).step_by(self.each_size) {
             let size = usize::min(start + self.each_size, lines.len());
@@ -836,11 +625,7 @@
         }
 
         let mp = MultiProgress::new();
-<<<<<<< HEAD
-        let mut tasks: Vec<(&[(Vec<String>, &String)], ProgressBar)> = Vec::new();
-=======
         let mut tasks: Vec<(&[(String, String, MatchType)], ProgressBar)> = Vec::new();
->>>>>>> 62a8ffef
         for (start, end) in start_end {
             let pb = mp.add(ProgressBar::new((end - start) as u64));
             pb.set_style(ProgressStyle::with_template(&format!(
@@ -872,19 +657,8 @@
         }
     }
 
-<<<<<<< HEAD
-#[test]
-fn test_sample() {
-    let mut tree = StringTree::default();
-    for (s, uri) in vec![("An example phrase", "uri:phrase"), ("An example", "uri:example")] {
-        let s = String::from(s);
-        let uri = String::from(uri);
-        let v: VecDeque<String> = s.split(" ").map(String::from).collect::<VecDeque<String>>();
-        tree.insert(v, uri);
-=======
     fn traverse_internal<'a>(&'a self, values: VecDeque<&'a str>, matched_string_buffer: Vec<&'a str>, results: Vec<(Vec<&'a str>, &'a HashSet<Match>)>) -> Vec<(Vec<&'a str>, &'a HashSet<Match>)> {
         unimplemented!()
->>>>>>> 62a8ffef
     }
 }
 
