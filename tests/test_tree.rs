--- conflicted
+++ resolved
@@ -3,11 +3,7 @@
 
 use rocket::http::ext::IntoCollection;
 
-<<<<<<< HEAD
-use gazetteer::tree::{BinarySearchTree, Match, MatchType, MultiTree, ResultSelection, SearchTree};
-=======
 use gazetteer::tree::{HashMapSearchTree, Match, MatchType, MultiTree, ResultSelection, SearchTree};
->>>>>>> 6e485e7a
 use gazetteer::util::{read_lines, split_with_indices};
 
 // #[test]
@@ -51,13 +47,8 @@
 fn test_sanitize() {
     let mut tree = HashMapSearchTree::default();
 
-<<<<<<< HEAD
-    tree.insert(VecDeque::from(split_with_indices("Puffinus").0), String::from("Puffinus"), String::from("URI:short"), MatchType::Full);
-    tree.insert(VecDeque::from(split_with_indices("p. puffinus").0), String::from("p. puffinus"), String::from("URI:abbrv"), MatchType::Full);
-=======
     tree.insert(VecDeque::from(split_with_indices(String::from("Puffinus")).0), String::from("Puffinus"), String::from("URI:short"), MatchType::Full);
     tree.insert(VecDeque::from(split_with_indices(String::from("p. puffinus")).0), String::from("p. puffinus"), String::from("URI:abbrv"), MatchType::Full);
->>>>>>> 6e485e7a
 
     let result = tree.search(
         "ABC Puffinus p. puffinus X Y Z",
@@ -90,11 +81,7 @@
     for (s, uri) in vec![("An example phrase", "uri:phrase"), ("An example", "uri:example")] {
         let s = String::from(s);
         let uri = String::from(uri);
-<<<<<<< HEAD
-        let v: VecDeque<&str> = s.split(' ').collect::<VecDeque<&str>>();
-=======
         let v: VecDeque<String> = s.split(" ").collect();
->>>>>>> 6e485e7a
         tree.insert(v, s, uri, MatchType::Full);
     }
     println!("{:?}", tree.traverse(String::from("An xyz").split(" ").collect::<VecDeque<String>>()));
@@ -104,37 +91,22 @@
 
 #[test]
 fn test_small_string_tree() {
-<<<<<<< HEAD
-    let mut tree = BinarySearchTree::default();
-    tree.load("resources/taxa.txt", false, false, 0, None);
-=======
     let mut tree = HashMapSearchTree::default();
     tree.load("resources/taxa.txt", false, false, None);
->>>>>>> 6e485e7a
     process_test_file(&tree, Option::from(5));
 }
 
 #[test]
 fn test_big_string_tree() {
-<<<<<<< HEAD
-    let mut tree = BinarySearchTree::default();
-    tree.load("resources/BIOfid/*", false, false, 0, None);
-=======
     let mut tree = HashMapSearchTree::default();
     tree.load("resources/BIOfid/*", false, false, None);
->>>>>>> 6e485e7a
     process_test_file(&tree, Option::from(5));
 }
 
 #[test]
 fn test_big_multi_tree() {
-<<<<<<< HEAD
-    let mut tree = BinarySearchTree::default();
-    tree.load("resources/BIOfid/*", false, false, 0, None);
-=======
     let mut tree = HashMapSearchTree::default();
     tree.load("resources/BIOfid/*", false, false, None);
->>>>>>> 6e485e7a
     process_test_file(&tree, Option::from(5));
 }
 
@@ -144,8 +116,8 @@
     filter_list.sort_unstable();
 
     let mut tree = MultiTree::default();
-    tree.load("resources/taxa/_current/taxon/*.list", false, true, 0, Option::from(&filter_list));
-    tree.load("resources/taxa/_current/vernacular/*.list", false, false, 0, Option::from(&filter_list));
+    tree.load("resources/taxa/_current/taxon/*.list", false, true, Option::from(&filter_list));
+    tree.load("resources/taxa/_current/vernacular/*.list", false, false, Option::from(&filter_list));
     let tree = tree;
     process_test_file(&tree, Option::from(5));
 }